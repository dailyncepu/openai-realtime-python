--- conflicted
+++ resolved
@@ -2,17 +2,17 @@
 import functools
 from dataclasses import dataclass
 from datetime import datetime
-<<<<<<< HEAD
 from collections import OrderedDict
+import json
+import requests
+import base64
+import bisect
 import numpy as np
+from numpy.typing import NDArray
+from functools import lru_cache
 from agora.rtc.video_frame_observer import VideoFrame
 
 
-=======
-import requests
-import json
-import base64
->>>>>>> 90986d92
 def write_pcm_to_file(buffer: bytearray, file_name: str) -> None:
     """Helper function to write PCM data to a file."""
     with open(file_name, "ab") as f:  # append to file
@@ -59,7 +59,6 @@
         self.buffer.clear()
 
 
-<<<<<<< HEAD
 @dataclass(kw_only=True)
 class VideoFrameData:
     type: str = "rgb"
@@ -68,11 +67,6 @@
     data: bytearray = None
     timestamp: int = 0
 
-
-import bisect
-import numpy as np
-from numpy.typing import NDArray
-from functools import lru_cache
 
 class VFrameFormatConverter:
     def __init__(self):
@@ -199,7 +193,8 @@
             )
 
             return self.frame_index.get(closest_ts)
-=======
+
+
 def image_to_base64(image_input):
     # 判断输入是 URL 还是文件路径
     if image_input.startswith("http") or image_input.startswith("https"):
@@ -217,12 +212,11 @@
     # 将图片数据转换为 Base64 编码
     base64_encoded = base64.b64encode(image_data).decode('utf-8')
     return base64_encoded
-def call_vllm_via_base64(url,img_base64,prompt,max_token = 30, temperature = 0.3, top_p = 0.7):
-
+
+
+async def call_vllm_via_base64(url,img_base64,prompt,max_token = 30, temperature = 0.3, top_p = 0.7):
     api_key = ""
     headers = {"Content-Type": "application/json","Authorization": f"Bearer {api_key}"}
-
-
     contentList = [{"type": "text", "text": prompt}]
     ndict = {"type": "image_url","image_url": {"url": f"data:image/jpeg;base64,{img_base64}"}}
     contentList.append(ndict)
@@ -240,13 +234,15 @@
     }
 
     try :
+        desc_info = "不知道图片中描述的信息。"
         return_info = requests.post(url, headers=headers, json=payload)
         if  return_info.status_code != 200:
-            return 100,"不知道图片中描述的信息。"
+            return 100, desc_info
         res = json.loads(return_info.text)
-        return 200,res["choices"][0]["message"]["content"]
+        desc_info = res["choices"][0]["message"]["content"]
+        return 200, desc_info
     except:
-        return 100,"不知道图片中描述的信息。"
+        return 100, desc_info
 
 # if __name__=="__main__":
 #     imgpath = "/home/work/slg/realtime/img/1.jpg"
@@ -254,4 +250,3 @@
 #     imgbase64 = image_to_base64(imgpath)
 #     res = call_vllm_via_base64("http://39.97.186.121:58084/v1/chat/completions",imgbase64,imgprompt,max_token = 30, temperature = 0.3, top_p = 0.7)
 #     print(res)
->>>>>>> 90986d92
